#pragma once
#include <asyncpp/dispatcher.h>
#include <atomic>
#include <cassert>
#include <condition_variable>
#include <cstddef>
#include <memory>
#include <mutex>
#include <queue>
#include <random>
#include <shared_mutex>
#include <stdexcept>
#include <string>
#include <thread>
#include <utility>
#include <vector>

#ifdef __linux__
#include <pthread.h>
#endif

namespace asyncpp {
	/**
	 * \brief A basic thread pool implementation for usage as a dispatcher
	 */
	class thread_pool : public dispatcher {
	public:
		/**
		 * \brief Construct a new thread pool
		 * \param initial_size The initial number of threads to spawn
		 */
		thread_pool(size_t initial_size = std::thread::hardware_concurrency()) { this->resize(initial_size); }
		~thread_pool() { this->resize(0); }
		thread_pool(const thread_pool&) = delete;
		thread_pool& operator=(const thread_pool&) = delete;

		/**
		 * \brief Push a callback into the pool
		 * \param fn The callback to execute on the pool
		 */
		void push(std::function<void()> fn) override {
			if (!fn) return;
			if (g_current_thread) {
				std::unique_lock lck{g_current_thread->mutex};
				g_current_thread->queue.emplace(std::move(fn));
			} else {
				std::shared_lock lck{m_threads_mtx};
				auto size = m_valid_size.load();
				if (size == 0) throw std::runtime_error("pool is shutting down");
				auto thread = m_threads[g_queue_rand() % size].get();
				std::unique_lock lck2{thread->mutex};
				thread->queue.emplace(std::move(fn));
				thread->cv.notify_one();
			}
		}

		/**
		 * \brief Update the number of threads currently running
		 * \param target_size The new number of threads
		 */
		void resize(size_t target_size) {
			std::unique_lock lck{m_resize_mtx};
			auto old = m_target_size.load();
			if (old > target_size) {
				// Prevent new tasks from being scheduled on those threads
				m_valid_size = target_size;
				m_target_size = target_size;
				// Notify all and join threads, if the threads index is greater or equal to m_target_size,
				// it will invoke its remaining tasks and exit.
				for (size_t i = target_size; i < m_threads.size(); i++) {
					m_threads[i]->cv.notify_all();
					if (m_threads[i]->thread.joinable()) m_threads[i]->thread.join();
					assert(m_threads[i]->queue.empty());
				}
				std::unique_lock lck{m_threads_mtx};
				m_threads.resize(target_size);
			} else if (old < target_size) {
				m_target_size = target_size;
				std::unique_lock threads_lck{m_threads_mtx};
				m_threads.resize(target_size);
				threads_lck.unlock();
				// We need some new threads, spawn them with the relevant indexes
				for (size_t i = old; i < target_size; i++) {
					m_threads[i] = std::make_unique<thread_state>(this, i);
				}
				// Allow pushing work to our new threads
				m_valid_size = target_size;
			}
			assert(target_size == m_threads.size());
			assert(target_size == m_valid_size);
			assert(target_size == m_target_size);
		}

		/**
		 * \brief Get the current number of threads
		 * \return size_t Number of active threads
		 */
		size_t size() const noexcept { return m_valid_size.load(); }

	private:
		struct thread_state {
			thread_pool* const pool;
			size_t const thread_index;
			std::mutex mutex{};
			std::condition_variable cv{};
			std::queue<std::function<void()>> queue{};
			std::thread thread;

			thread_state(thread_pool* parent, size_t index)
				: pool{parent}, thread_index{index}, thread{[this]() { this->run(); }} {}

			std::function<void()> try_steal_task() {
				// Make sure we dont wait if its locked uniquely cause that might deadlock with resize()
				if (!pool->m_threads_mtx.try_lock_shared()) return {};
				std::shared_lock lck{pool->m_threads_mtx, std::adopt_lock};
				for (size_t i = 0; i < pool->m_valid_size; i++) {
					auto& e = pool->m_threads[i];
					if (e.get() == this || e == nullptr) continue;
					// if the other thread is currently locked skip it, we dont wanna wait too long
					if (!e->mutex.try_lock()) continue;
					std::unique_lock th_lck{e->mutex, std::adopt_lock};
					if (e->queue.empty()) continue;
					auto cb = std::move(e->queue.front());
					e->queue.pop();
					return cb;
				}
				return {};
			}

			void run() {
#ifdef __linux__
				{
					std::string name = "pool_" + std::to_string(thread_index);
					pthread_setname_np(pthread_self(), name.c_str());
				}
#endif
				dispatcher::current(pool);
				g_current_thread = this;
				while (true) {
					{
						std::unique_lock lck{mutex};
						while (!queue.empty()) {
							auto cb = std::move(queue.front());
							queue.pop();
							lck.unlock();
							cb();
							lck.lock();
						}
					}
					if (thread_index >= pool->m_target_size) break;
					if (auto cb = try_steal_task(); cb) {
						cb();
						continue;
					}
					{
						std::unique_lock lck{mutex};
						cv.wait_for(lck, std::chrono::milliseconds{100});
					}
				}
				std::unique_lock lck{mutex};
				g_current_thread = nullptr;
				while (!queue.empty()) {
					auto& cb = queue.front();
					lck.unlock();
					cb();
					lck.lock();
					queue.pop();
				}
				dispatcher::current(nullptr);
			}
		};

		inline static thread_local thread_state* g_current_thread{nullptr};
<<<<<<< HEAD
		// This makes the conversion explicit to avoid compiler warning/error; only, should the hash not fit in an unsigned int, an error would occur;
		// Would it be worth it to create a function to convert and check if hash <= unsigned_int?
		inline static thread_local std::minstd_rand g_queue_rand{static_cast<unsigned int>(std::hash<std::thread::id>{}(std::this_thread::get_id()))};
=======
		inline static thread_local std::minstd_rand g_queue_rand{
			std::hash<std::thread::id>{}(std::this_thread::get_id())};
>>>>>>> 8ec97ea0
		std::atomic<size_t> m_target_size{0};
		std::atomic<size_t> m_valid_size{0};
		std::mutex m_resize_mtx{};
		std::shared_mutex m_threads_mtx{};
		// We use pointers, so nodes don't move with insert/erase
		std::vector<std::unique_ptr<thread_state>> m_threads{};
	};
} // namespace asyncpp<|MERGE_RESOLUTION|>--- conflicted
+++ resolved
@@ -171,14 +171,9 @@
 		};
 
 		inline static thread_local thread_state* g_current_thread{nullptr};
-<<<<<<< HEAD
 		// This makes the conversion explicit to avoid compiler warning/error; only, should the hash not fit in an unsigned int, an error would occur;
 		// Would it be worth it to create a function to convert and check if hash <= unsigned_int?
 		inline static thread_local std::minstd_rand g_queue_rand{static_cast<unsigned int>(std::hash<std::thread::id>{}(std::this_thread::get_id()))};
-=======
-		inline static thread_local std::minstd_rand g_queue_rand{
-			std::hash<std::thread::id>{}(std::this_thread::get_id())};
->>>>>>> 8ec97ea0
 		std::atomic<size_t> m_target_size{0};
 		std::atomic<size_t> m_valid_size{0};
 		std::mutex m_resize_mtx{};
